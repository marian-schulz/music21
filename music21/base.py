--- conflicted
+++ resolved
@@ -38,16 +38,11 @@
 Alternatively, after doing a complete import, these classes are available
 under the module "base":
 
-<<<<<<< HEAD
->>> base.Music21Object
-<class 'music21.base.Music21Object'>
-=======
 ::
 
     >>> base.Music21Object
     <class 'music21.base.Music21Object'>
 
->>>>>>> 44f8f07b
 '''
 
 #------------------------------------------------------------------------------
